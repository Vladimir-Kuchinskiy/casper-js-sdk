--- conflicted
+++ resolved
@@ -15,14 +15,9 @@
   }
 }
 
-<<<<<<< HEAD
 export class List<T extends CLValue & ToBytes> extends CLValue
   implements ToBytes {
-  v: Array<T>;
-=======
-export class List<T extends CLValue> extends CLValue {
   data: Array<T>;
->>>>>>> 3e5d4ba2
   vectorType: CLType;
 
   constructor(v: Array<T> | CLType) {
@@ -60,13 +55,8 @@
   }
 
   set(index: number, item: T): void {
-<<<<<<< HEAD
-    if (index >= this.v.length) {
-      throw new Error('Array index out of bounds.');
-=======
     if (index >= this.data.length) {
       throw new Error("Array index out of bounds.");
->>>>>>> 3e5d4ba2
     }
     this.data[index] = item;
   }
@@ -95,6 +85,6 @@
   }
 
   toBytes(): ByteArray {
-    return toBytesVecT(this.v);
+    return toBytesVecT(this.data);
   }
 }