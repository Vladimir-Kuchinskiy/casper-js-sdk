import { CLType, CLValue, ToBytes } from "./Abstract"; 

export class BoolType extends CLType {
  toString(): string {
    return 'Bool';
  }
}

<<<<<<< HEAD
export class Bool extends CLValue implements ToBytes {
  v: boolean;
=======
export class Bool extends CLValue {
  data: boolean;
>>>>>>> 3e5d4ba2

  constructor(v: boolean) {
    super();
    this.data = v;
  }

  clType(): CLType {
    return new BoolType();
  }

  value(): boolean {
    return this.data;
  }

  toBytes(): Uint8Array {
    return new Uint8Array([this.v ? 1 : 0]);
  }
}<|MERGE_RESOLUTION|>--- conflicted
+++ resolved
@@ -6,13 +6,8 @@
   }
 }
 
-<<<<<<< HEAD
 export class Bool extends CLValue implements ToBytes {
-  v: boolean;
-=======
-export class Bool extends CLValue {
   data: boolean;
->>>>>>> 3e5d4ba2
 
   constructor(v: boolean) {
     super();
@@ -28,6 +23,6 @@
   }
 
   toBytes(): Uint8Array {
-    return new Uint8Array([this.v ? 1 : 0]);
+    return new Uint8Array([this.data ? 1 : 0]);
   }
 }