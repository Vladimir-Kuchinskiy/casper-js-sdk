{
<<<<<<< HEAD
  "name": "casper-client-sdk",
=======
  "name": "casper-js-sdk",
>>>>>>> cec6f11b
  "version": "1.4.0",
  "license": "Apache 2.0",
  "description": "SDK to interact with the Casper blockchain",
  "homepage": "https://github.com/casper-ecosystem/casper-js-sdk#README.md",
  "repository": {
    "type": "git",
    "url": "https://github.com/casper-ecosystem/casper-js-sdk.git"
  },
  "main": "dist/lib.node.js",
  "browser": "dist/lib.js",
  "types": "dist/index.d.ts",
  "scripts": {
    "prepare": "husky-run install",
    "prepublishOnly": "npm run build && npm run test",
    "lint": "eslint src/ --fix",
    "prebuild": "npm run clean && npm run lint",
    "build": "webpack --config webpack.config.js",
    "clean": "rm -rf ./dist",
    "~build": "tsc --watch",
    "test": "TS_NODE_FILES=true mocha -r ts-node/register test/**/*.test.ts src/lib/CLValue/*.test.ts",
    "test:coverage": "nyc npm run test",
    "docs": "typedoc --out docs/code/ src",
    "publish-doc": "yarn run docs && gh-pages -d docs -r https://github.com/casper-ecosystem/casper-client-sdk-docs"
  },
  "keywords": [
    "Casper",
    "BlockChain",
    "sdk"
  ],
  "author": "AbnerZheng <abner@casper.io>",
  "lint-staged": {
    "src/**/*.{ts,tsx}": [
<<<<<<< HEAD
      "eslint --fix",
=======
      "eslint src/ --fix",
>>>>>>> cec6f11b
      "git add"
    ],
    "*.{js,css,md}": "prettier --write"
  },
  "husky": {
    "hooks": {
      "pre-commit": "lint-staged"
    }
  },
  "devDependencies": {
    "@types/chai": "^4.1.7",
    "@types/express": "^4.17.0",
    "@types/humanize-duration": "^3.18.1",
    "@types/mocha": "^5.2.7",
    "@types/node": "^14.14.31",
    "@typescript-eslint/eslint-plugin": "^4.16.1",
    "@typescript-eslint/parser": "^4.16.1",
    "assert": "^2.0.0",
    "buffer": "^6.0.3",
    "chai": "^4.2.0",
    "concurrently": "^6.0.0",
    "crypto-browserify": "^3.12.0",
    "eslint": "^7.21.0",
    "eslint-config-prettier": "^8.1.0",
    "eslint-plugin-jsdoc": "^32.2.0",
    "eslint-plugin-prefer-arrow": "^1.2.3",
    "gh-pages": "^3.1.0",
    "husky": "^4.3.8",
    "lint-staged": "^10.5.4",
    "minimist": ">=1.2.3",
    "mocha": "^6.2.3",
    "nodemon": "^2.0.2",
    "nyc": "^15.1.0",
    "prettier": "^1.18.2",
    "pretty-quick": "^1.11.1",
    "process": "^0.11.10",
    "stream-browserify": "^3.0.0",
    "ts-loader": "^8.0.17",
    "ts-node": "^8.4.1",
    "ts-protoc-gen": "^0.10.0",
    "tsconfig-paths": "^3.9.0",
    "tslint": "^6.1.3",
    "typedoc": "^0.17.8",
    "typescript": "^3.9.9",
    "webpack-cli": "^4.5.0",
    "webpack-node-externals": "^2.5.2"
  },
  "dependencies": {
    "@ethersproject/bignumber": "^5.0.8",
    "@ethersproject/bytes": "^5.0.5",
    "@ethersproject/constants": "^5.0.5",
    "@open-rpc/client-js": "^1.6.2",
    "@types/eccrypto": "^1.1.2",
    "axios": "^0.21.1",
    "blakejs": "^1.1.0",
<<<<<<< HEAD
    "eslint-plugin-prettier": "^3.4.0",
=======
    "eccrypto": "^1.1.6",
>>>>>>> cec6f11b
    "ethereum-cryptography": "^0.1.3",
    "glob": "^7.1.6",
    "humanize-duration": "^3.24.0",
    "jsbi": "^3.1.2",
    "key-encoder": "^2.0.3",
    "reflect-metadata": "^0.1.13",
    "rxjs": "^6.5.3",
    "ts-results": "^3.2.1",
    "tweetnacl-ts": "^1.0.3",
    "tweetnacl-util": "^0.15.0",
    "typedjson": "^1.6.0-rc2",
    "webpack": "^5.24.3"
  }
}<|MERGE_RESOLUTION|>--- conflicted
+++ resolved
@@ -1,10 +1,6 @@
 {
-<<<<<<< HEAD
-  "name": "casper-client-sdk",
-=======
   "name": "casper-js-sdk",
->>>>>>> cec6f11b
-  "version": "1.4.0",
+  "version": "1.5.0",
   "license": "Apache 2.0",
   "description": "SDK to interact with the Casper blockchain",
   "homepage": "https://github.com/casper-ecosystem/casper-js-sdk#README.md",
@@ -36,11 +32,7 @@
   "author": "AbnerZheng <abner@casper.io>",
   "lint-staged": {
     "src/**/*.{ts,tsx}": [
-<<<<<<< HEAD
       "eslint --fix",
-=======
-      "eslint src/ --fix",
->>>>>>> cec6f11b
       "git add"
     ],
     "*.{js,css,md}": "prettier --write"
@@ -96,11 +88,8 @@
     "@types/eccrypto": "^1.1.2",
     "axios": "^0.21.1",
     "blakejs": "^1.1.0",
-<<<<<<< HEAD
     "eslint-plugin-prettier": "^3.4.0",
-=======
     "eccrypto": "^1.1.6",
->>>>>>> cec6f11b
     "ethereum-cryptography": "^0.1.3",
     "glob": "^7.1.6",
     "humanize-duration": "^3.24.0",
