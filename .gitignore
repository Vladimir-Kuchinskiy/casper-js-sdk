--- conflicted
+++ resolved
@@ -3,10 +3,6 @@
 .eslintcache
 .nyc_output
 
-<<<<<<< HEAD
-.DS_Store
-=======
 docs/
 
 .DS_Store
->>>>>>> 1ee07adf
